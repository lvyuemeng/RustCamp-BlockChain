pub mod consensus;
pub mod pow;

use std::path::Path;

use anyhow::{Result, bail};
use consensus::{Consensus, PoWConfig};
use rocksdb::{DB, Options, WriteBatch};
use serde::{Deserialize, Serialize};

use crate::{
    block::{Block, DummyTransaction, Proof, Transaction},
    hash::Hashable,
};

pub mod blockchain_control {
    pub const TARGET_TIME_SPAN: u64 = 120;
    pub const DIFFICULTY_ADJUST_INTERVAL: u64 = 10;
    pub const DEFAULT_DIFFICULTY: u32 = 0x1f00_ffff;
}

struct DbKeys;

impl DbKeys {
    pub const LAST_HASH: &'static [u8] = b"last_hash";
    pub const CUR_HEIGHT: &'static [u8] = b"height";
    pub const CUR_STATE: &'static [u8] = b"state";

    pub fn block_key(hash: &[u8]) -> Vec<u8> {
        format!("block_{}", hex::encode(hash)).into_bytes()
    }

    pub fn hash_from_block_key(key: &[u8]) -> Option<Vec<u8>> {
        key.strip_prefix(b"block_").map(|s| s.to_vec())
    }

    pub fn height_key(height: u64) -> Vec<u8> {
        format!("height_{:016x}", height).into_bytes()
    }
}

pub struct BlockChain<C> {
    db: DB,
    cs: Consensus<C>,
}

<<<<<<< HEAD
impl<C> BlockChain<C> where C: Serialize + for<'a> Deserialize<'a> + Default {
    pub fn new<P: Proof>(path: impl AsRef<Path>) -> Result<Self> {
=======
impl<C: Serialize + for<'a> Deserialize<'a> + Default> BlockChain<C> {
    pub fn new<T: Transaction + Default, P: Proof>(path: impl AsRef<Path>) -> Result<Self> {
>>>>>>> 464d6819
        let mut opts = Options::default();
        opts.create_if_missing(true);
        opts.set_compression_type(rocksdb::DBCompressionType::Zstd);
        opts.set_max_open_files(512);

        log::info!("Opened db at {:?}", path.as_ref().display());
        let db = DB::open(&opts, path)?;

        let cur_state = match db.get(DbKeys::CUR_STATE)? {
            Some(state) => bincode::deserialize(&state)?,
            None => C::default(),
        };

        if db.get(DbKeys::height_key(0))?.is_none() {
            log::info!("No last hash, Creating genesis block");
            let genesis: Block<T, P> = Block::<T, P>::genesis();
            let hash = genesis.header.hash();

            let mut batch = WriteBatch::default();
            batch.put(DbKeys::block_key(&hash), bincode::serialize(&genesis)?);
            batch.put(DbKeys::LAST_HASH, &hash);
            batch.put(DbKeys::height_key(0), &hash);
            batch.put(DbKeys::CUR_HEIGHT, &0u64.to_le_bytes());
            batch.put(DbKeys::CUR_STATE, bincode::serialize(&cur_state)?);
            db.write(batch)?;
        }

        Ok(Self {
            db,
            cs: Consensus::new(cur_state),
        })
    }

    pub fn add_block<
        T: Transaction + for<'a> Deserialize<'a>,
        P: Proof + for<'a> Deserialize<'a>,
    >(
        &self,
        block: Block<T, P>,
    ) -> Result<()> {
        self.validate_new(&block)?;
        let mut batch = WriteBatch::default();
        let block_hash = block.header.hash();

        batch.put(DbKeys::block_key(&block_hash), bincode::serialize(&block)?);
        batch.put(DbKeys::LAST_HASH, &block_hash);

        let new_height = self.get_height()? + 1;
        batch.put(DbKeys::height_key(new_height), &block_hash);
        batch.put(DbKeys::CUR_HEIGHT, &new_height.to_le_bytes());

        self.db.write(batch)?;
        Ok(())
    }

    fn validate_new<
        T: Transaction + for<'a> Deserialize<'a>,
        P: Proof + for<'a> Deserialize<'a>,
    >(
        &self,
        block: &Block<T, P>,
    ) -> Result<()> {
        if block.validate(&self.get_last_block()?) {
            Ok(())
        } else {
            bail!("Invalid block!");
        }
    }

    pub fn get_block<
        T: Transaction + for<'a> Deserialize<'a>,
        P: Proof + for<'a> Deserialize<'a>,
    >(
        &self,
        height: u64,
    ) -> Result<Block<T, P>> {
        let block_hash = self
            .db
            .get(DbKeys::height_key(height))?
            .ok_or_else(|| anyhow::anyhow!("Block hash not found at height {}", height))?;
        let block_raw = self
            .db
            .get(DbKeys::block_key(&block_hash))?
            .ok_or_else(|| anyhow::anyhow!("Block not found for given hash!"))?;
        Ok(bincode::deserialize(&block_raw)?)
    }

    pub fn get_last_block<
        T: Transaction + for<'a> Deserialize<'a>,
        P: Proof + for<'a> Deserialize<'a>,
    >(
        &self,
    ) -> Result<Block<T, P>> {
        self.get_block(self.get_height()?)
    }

    pub fn get_height(&self) -> Result<u64> {
        self.db
            .get(DbKeys::CUR_HEIGHT)?
            .map(|v| u64::from_le_bytes(v[..8].try_into().unwrap()))
            .or_else(|| Some(0))
            .ok_or_else(|| anyhow::anyhow!("Blockchain height not found"))
    }
}<|MERGE_RESOLUTION|>--- conflicted
+++ resolved
@@ -44,13 +44,8 @@
     cs: Consensus<C>,
 }
 
-<<<<<<< HEAD
-impl<C> BlockChain<C> where C: Serialize + for<'a> Deserialize<'a> + Default {
-    pub fn new<P: Proof>(path: impl AsRef<Path>) -> Result<Self> {
-=======
 impl<C: Serialize + for<'a> Deserialize<'a> + Default> BlockChain<C> {
     pub fn new<T: Transaction + Default, P: Proof>(path: impl AsRef<Path>) -> Result<Self> {
->>>>>>> 464d6819
         let mut opts = Options::default();
         opts.create_if_missing(true);
         opts.set_compression_type(rocksdb::DBCompressionType::Zstd);
